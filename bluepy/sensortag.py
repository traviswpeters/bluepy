--- conflicted
+++ resolved
@@ -238,48 +238,11 @@
             default=False)
     parser.add_argument('-B','--barometer', action='store_true', default=False)
     parser.add_argument('-G','--gyroscope', action='store_true', default=False)
-<<<<<<< HEAD
-=======
     parser.add_argument('-K','--keypress', action='store_true', default=False)
->>>>>>> db5a013d
     parser.add_argument('--all', action='store_true', default=False)
 
     arg = parser.parse_args(sys.argv[1:])
 
-<<<<<<< HEAD
-    def quickTest(sensor):
-        sensor.enable()
-        for i in range(10):
-            print("Result", sensor.read())
-            time.sleep(1.0)
-        sensor.disable()
-    print('Connecting to ', arg.host)
-    tag = SensorTag(arg.host)
-
-    sensors = [tag.IRtemperature, tag.humidity, tag.barometer,
-            tag.accelerometer, tag.magnetometer, tag.gyroscope]
-    [ s.enable() for s in sensors ]
-    
-    counter=1
-    while True:
-       ir, hum, baro, accel, magn, gyro = [ s.read() for s in sensors ]
-       if arg.temperature or arg.all:
-           print('Temp: ', ir)
-       if arg.humidity or arg.all:
-           print("Humidity: ", hum)
-       if arg.barometer or arg.all:
-           print("Barometer: ", baro)
-       if arg.accelerometer or arg.all:
-           print("Accelerometer: ", accel)
-       if arg.magnetometer or arg.all:
-           print("Magnetometer: ", magn)
-       if arg.gyroscope or arg.all:
-           print("Gyroscope: ", gyro)
-       if counter >= arg.count and arg.count != 0:
-           break
-       counter += 1
-       time.sleep(arg.t)
-=======
     print('Connecting to ' + arg.host)
     tag = SensorTag(arg.host)
 
@@ -322,7 +285,6 @@
            break
        counter += 1
        tag.waitForNotifications(arg.t)
->>>>>>> db5a013d
 
     tag.disconnect()
     del tag